--- conflicted
+++ resolved
@@ -128,9 +128,5 @@
 # Pyre type checker
 .pyre/
 
-<<<<<<< HEAD
 
-results/
-=======
-results
->>>>>>> 166e6ce5
+results/