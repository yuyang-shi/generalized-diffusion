--- conflicted
+++ resolved
@@ -60,7 +60,9 @@
 
         rng, step_rng = random.split(rng)
         # uniformly sample from SDE timeframe
-        t = random.uniform(step_rng, (x_0.shape[0],), minval=sde.t0 + eps, maxval=sde.tf)
+        t = random.uniform(
+            step_rng, (x_0.shape[0],), minval=sde.t0 + eps, maxval=sde.tf
+        )
         rng, step_rng = random.split(rng)
         z = random.normal(step_rng, x_0.shape)
         mean, std = sde.marginal_prob(x_0, t)
@@ -110,7 +112,9 @@
         x_0 = batch["data"]
 
         rng, step_rng = random.split(rng)
-        t = random.uniform(step_rng, (x_0.shape[0],), minval=sde.t0 + eps, maxval=sde.tf)
+        t = random.uniform(
+            step_rng, (x_0.shape[0],), minval=sde.t0 + eps, maxval=sde.tf
+        )
 
         rng, step_rng = random.split(rng)
         x_t = sde.marginal_sample(step_rng, x_0, t)
@@ -148,11 +152,7 @@
 
         model_w_dicts = (model, params, states)
         log_prob = pushforward.get_log_prob(model_w_dicts, train=train)
-<<<<<<< HEAD
-        losses = - log_prob(rng, x_0)[0]
-=======
-        losses = -log_prob(rng, x_0)
->>>>>>> 8c03e1cd
+        losses = -log_prob(rng, x_0)[0]
         loss = jnp.mean(losses)
 
         # return loss, new_model_state
@@ -202,7 +202,9 @@
         if train:
             params = train_state.params
             model_state = train_state.model_state
-            (loss, new_model_state), grad = grad_fn(step_rng, params, model_state, batch)
+            (loss, new_model_state), grad = grad_fn(
+                step_rng, params, model_state, batch
+            )
             updates, new_opt_state = optimizer.update(grad, train_state.opt_state)
             new_parmas = optax.apply_updates(params, updates)
 
